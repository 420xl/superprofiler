use clap::Parser;

mod analyzer;
mod coordinator;
mod instruction;
mod utils;

use std::sync::mpsc::channel;
use std::thread;

use log::{debug, error};

/// A smart profiler
#[derive(Parser, Debug)]
#[clap(author, version, about, long_about = None)]
struct Args {
    /// Command to profile (eventually, we will allow attaching to a currently running process)
    #[clap(short, long)]
    command: String,
}

fn main() {
    let args = Args::parse();

    // Eventually, we'll expand the CLI interface to allow connecting to already-running processes. But for now...
    let command: String = args.command;
    let process = coordinator::Inferior::from_command(&command);

    debug!("Starting...");
    let (tx, rx) = channel::<coordinator::ExecutionState>();

    match process {
        Ok(process) => {
<<<<<<< HEAD
            match coordinator::supervise(process) {
                Ok(steps) => eprintln!("[process completed, {} steps]", steps),
                Err(err) => error!("error: {:?}", err)
=======
            match coordinator::supervise(tx, process) {
                Ok(iterations) => eprintln!("[process completed, {} steps]", iterations),
                Err(err) => error!("error: {:?}", err),
>>>>>>> d3aa2b5b
            };
        }
        Err(e) => eprintln!("error [spawning process]: {:?}", e),
    };
}<|MERGE_RESOLUTION|>--- conflicted
+++ resolved
@@ -31,15 +31,9 @@
 
     match process {
         Ok(process) => {
-<<<<<<< HEAD
-            match coordinator::supervise(process) {
+            match coordinator::supervise(tx, process) {
                 Ok(steps) => eprintln!("[process completed, {} steps]", steps),
-                Err(err) => error!("error: {:?}", err)
-=======
-            match coordinator::supervise(tx, process) {
-                Ok(iterations) => eprintln!("[process completed, {} steps]", iterations),
                 Err(err) => error!("error: {:?}", err),
->>>>>>> d3aa2b5b
             };
         }
         Err(e) => eprintln!("error [spawning process]: {:?}", e),
