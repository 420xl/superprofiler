use clap::Parser;

mod analyzer;
mod coordinator;
mod instruction;
mod utils;

use std::sync::mpsc::channel;
use std::thread;

use log::{debug, error, info};

/// A smart profiler
#[derive(Parser, Debug)]
#[clap(author, version, about, long_about = None)]
struct Args {
    /// Command to profile (eventually, we will allow attaching to a currently running process)
    #[clap(short, long)]
    command: String,
}

fn main() {
    let args = Args::parse();

    // Eventually, we'll expand the CLI interface to allow connecting to already-running processes. But for now...
    let command: String = args.command;
    let process = coordinator::Inferior::from_command(&command);

    info!("Starting...");
    let (tx, rx) = channel::<coordinator::ExecutionState>();

    let analyzer_thread = thread::spawn(|| {
        analyzer::analyze(rx);
    });

    match process {
        Ok(process) => {
            match coordinator::supervise(tx, process) {
<<<<<<< HEAD
                Ok(iterations) => info!("[process completed, {} steps]", iterations),
=======
                Ok(steps) => eprintln!("[process completed, {} steps]", steps),
>>>>>>> 47b43129
                Err(err) => error!("error: {:?}", err),
            };
        }
        Err(e) => error!("error [spawning process]: {:?}", e),
    };

    match analyzer_thread.join() {
        Ok(_) => info!("[analyzer complete]"),
        Err(err) => error!("error in analyzer: {:?}", err)
    };
}<|MERGE_RESOLUTION|>--- conflicted
+++ resolved
@@ -36,11 +36,7 @@
     match process {
         Ok(process) => {
             match coordinator::supervise(tx, process) {
-<<<<<<< HEAD
-                Ok(iterations) => info!("[process completed, {} steps]", iterations),
-=======
                 Ok(steps) => eprintln!("[process completed, {} steps]", steps),
->>>>>>> 47b43129
                 Err(err) => error!("error: {:?}", err),
             };
         }
